--- conflicted
+++ resolved
@@ -196,7 +196,6 @@
                     pass
             self.logger.timing_since('timing', start_time)
 
-<<<<<<< HEAD
     def _get_shard_node(self, trie, update_dict, client):
         try:
             _node = trie.get_node(update_dict['obj'])
@@ -222,10 +221,7 @@
 
         return acct, cont
 
-    def process_object_update(self, update_path, device, policy_idx):
-=======
     def process_object_update(self, update_path, device, policy):
->>>>>>> 5ef2e9ec
         """
         Process the object information to be updated and update.
 
