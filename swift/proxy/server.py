--- conflicted
+++ resolved
@@ -1609,10 +1609,7 @@
         if conf is None:
             conf = {}
         if logger is None:
-<<<<<<< HEAD
             self.logger = get_logger(conf, log_route='proxy-server')
-=======
-            self.logger = get_logger(conf)
             access_log_conf = {}
             for key in ('log_facility', 'log_name', 'log_level'):
                 value = conf.get('access_' + key, conf.get(key, None))
@@ -1620,7 +1617,6 @@
                     access_log_conf[key] = value
             self.access_logger = get_logger(access_log_conf,
                                             log_route='proxy-access')
->>>>>>> 8beae68e
         else:
             self.logger = self.access_logger = logger
 
