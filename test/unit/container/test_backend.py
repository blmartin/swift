# Copyright (c) 2010-2012 OpenStack Foundation
#
# Licensed under the Apache License, Version 2.0 (the "License");
# you may not use this file except in compliance with the License.
# You may obtain a copy of the License at
#
#    http://www.apache.org/licenses/LICENSE-2.0
#
# Unless required by applicable law or agreed to in writing, software
# distributed under the License is distributed on an "AS IS" BASIS,
# WITHOUT WARRANTIES OR CONDITIONS OF ANY KIND, either express or
# implied.
# See the License for the specific language governing permissions and
# limitations under the License.

""" Tests for swift.container.backend """

import os
import hashlib
import unittest
from time import sleep, time
from uuid import uuid4
import itertools
import random
from collections import defaultdict
from contextlib import contextmanager
import sqlite3
import pickle
import json

from swift.container.backend import ContainerBroker
from swift.common.utils import Timestamp
from swift.common.storage_policy import POLICIES
from swift.common import shardtrie

import mock

from test.unit import patch_policies, with_tempdir
from test.unit.common.test_db import TestExampleBroker


class TestContainerBroker(unittest.TestCase):
    """Tests for ContainerBroker"""

    def test_creation(self):
        # Test ContainerBroker.__init__
        broker = ContainerBroker(':memory:', account='a', container='c')
        self.assertEqual(broker.db_file, ':memory:')
        broker.initialize(Timestamp('1').internal, 0)
        with broker.get() as conn:
            curs = conn.cursor()
            curs.execute('SELECT 1')
            self.assertEqual(curs.fetchall()[0][0], 1)

    @patch_policies
    def test_storage_policy_property(self):
        ts = (Timestamp(t).internal for t in itertools.count(int(time())))
        for policy in POLICIES:
            broker = ContainerBroker(':memory:', account='a',
                                     container='policy_%s' % policy.name)
            broker.initialize(ts.next(), policy.idx)
            with broker.get() as conn:
                try:
                    conn.execute('''SELECT storage_policy_index
                                    FROM container_stat''')
                except Exception:
                    is_migrated = False
                else:
                    is_migrated = True
            if not is_migrated:
                # pre spi tests don't set policy on initialize
                broker.set_storage_policy_index(policy.idx)
            self.assertEqual(policy.idx, broker.storage_policy_index)
            # make sure it's cached
            with mock.patch.object(broker, 'get'):
                self.assertEqual(policy.idx, broker.storage_policy_index)

    def test_exception(self):
        # Test ContainerBroker throwing a conn away after
        # unhandled exception
        first_conn = None
        broker = ContainerBroker(':memory:', account='a', container='c')
        broker.initialize(Timestamp('1').internal, 0)
        with broker.get() as conn:
            first_conn = conn
        try:
            with broker.get() as conn:
                self.assertEquals(first_conn, conn)
                raise Exception('OMG')
        except Exception:
            pass
        self.assert_(broker.conn is None)

    def test_empty(self):
        # Test ContainerBroker.empty
        broker = ContainerBroker(':memory:', account='a', container='c')
        broker.initialize(Timestamp('1').internal, 0)
        self.assert_(broker.empty())
        broker.put_object('o', Timestamp(time()).internal, 0, 'text/plain',
                          'd41d8cd98f00b204e9800998ecf8427e')
        self.assert_(not broker.empty())
        sleep(.00001)
        broker.delete_object('o', Timestamp(time()).internal)
        self.assert_(broker.empty())

    def test_reclaim(self):
        broker = ContainerBroker(':memory:', account='test_account',
                                 container='test_container')
        broker.initialize(Timestamp('1').internal, 0)
        broker.put_object('o', Timestamp(time()).internal, 0, 'text/plain',
                          'd41d8cd98f00b204e9800998ecf8427e')
        with broker.get() as conn:
            self.assertEquals(conn.execute(
                "SELECT count(*) FROM object "
                "WHERE deleted = 0").fetchone()[0], 1)
            self.assertEquals(conn.execute(
                "SELECT count(*) FROM object "
                "WHERE deleted = 1").fetchone()[0], 0)
        broker.reclaim(Timestamp(time() - 999).internal, time())
        with broker.get() as conn:
            self.assertEquals(conn.execute(
                "SELECT count(*) FROM object "
                "WHERE deleted = 0").fetchone()[0], 1)
            self.assertEquals(conn.execute(
                "SELECT count(*) FROM object "
                "WHERE deleted = 1").fetchone()[0], 0)
        sleep(.00001)
        broker.delete_object('o', Timestamp(time()).internal)
        with broker.get() as conn:
            self.assertEquals(conn.execute(
                "SELECT count(*) FROM object "
                "WHERE deleted = 0").fetchone()[0], 0)
            self.assertEquals(conn.execute(
                "SELECT count(*) FROM object "
                "WHERE deleted = 1").fetchone()[0], 1)
        broker.reclaim(Timestamp(time() - 999).internal, time())
        with broker.get() as conn:
            self.assertEquals(conn.execute(
                "SELECT count(*) FROM object "
                "WHERE deleted = 0").fetchone()[0], 0)
            self.assertEquals(conn.execute(
                "SELECT count(*) FROM object "
                "WHERE deleted = 1").fetchone()[0], 1)
        sleep(.00001)
        broker.reclaim(Timestamp(time()).internal, time())
        with broker.get() as conn:
            self.assertEquals(conn.execute(
                "SELECT count(*) FROM object "
                "WHERE deleted = 0").fetchone()[0], 0)
            self.assertEquals(conn.execute(
                "SELECT count(*) FROM object "
                "WHERE deleted = 1").fetchone()[0], 0)
        # Test the return values of reclaim()
        broker.put_object('w', Timestamp(time()).internal, 0, 'text/plain',
                          'd41d8cd98f00b204e9800998ecf8427e')
        broker.put_object('x', Timestamp(time()).internal, 0, 'text/plain',
                          'd41d8cd98f00b204e9800998ecf8427e')
        broker.put_object('y', Timestamp(time()).internal, 0, 'text/plain',
                          'd41d8cd98f00b204e9800998ecf8427e')
        broker.put_object('z', Timestamp(time()).internal, 0, 'text/plain',
                          'd41d8cd98f00b204e9800998ecf8427e')
        # Test before deletion
        broker.reclaim(Timestamp(time()).internal, time())
        broker.delete_db(Timestamp(time()).internal)

    def test_get_info_is_deleted(self):
        start = int(time())
        ts = (Timestamp(t).internal for t in itertools.count(start))
        broker = ContainerBroker(':memory:', account='test_account',
                                 container='test_container')
        # create it
        broker.initialize(ts.next(), POLICIES.default.idx)
        info, is_deleted = broker.get_info_is_deleted()
        self.assertEqual(is_deleted, broker.is_deleted())
        self.assertEqual(is_deleted, False)  # sanity
        self.assertEqual(info, broker.get_info())
        self.assertEqual(info['put_timestamp'], Timestamp(start).internal)
        self.assert_(Timestamp(info['created_at']) >= start)
        self.assertEqual(info['delete_timestamp'], '0')
        if self.__class__ in (TestContainerBrokerBeforeMetadata,
                              TestContainerBrokerBeforeXSync,
                              TestContainerBrokerBeforeSPI):
            self.assertEqual(info['status_changed_at'], '0')
        else:
            self.assertEqual(info['status_changed_at'],
                             Timestamp(start).internal)

        # delete it
        delete_timestamp = ts.next()
        broker.delete_db(delete_timestamp)
        info, is_deleted = broker.get_info_is_deleted()
        self.assertEqual(is_deleted, True)  # sanity
        self.assertEqual(is_deleted, broker.is_deleted())
        self.assertEqual(info, broker.get_info())
        self.assertEqual(info['put_timestamp'], Timestamp(start).internal)
        self.assert_(Timestamp(info['created_at']) >= start)
        self.assertEqual(info['delete_timestamp'], delete_timestamp)
        self.assertEqual(info['status_changed_at'], delete_timestamp)

        # bring back to life
        broker.put_object('obj', ts.next(), 0, 'text/plain', 'etag',
                          storage_policy_index=broker.storage_policy_index)
        info, is_deleted = broker.get_info_is_deleted()
        self.assertEqual(is_deleted, False)  # sanity
        self.assertEqual(is_deleted, broker.is_deleted())
        self.assertEqual(info, broker.get_info())
        self.assertEqual(info['put_timestamp'], Timestamp(start).internal)
        self.assert_(Timestamp(info['created_at']) >= start)
        self.assertEqual(info['delete_timestamp'], delete_timestamp)
        self.assertEqual(info['status_changed_at'], delete_timestamp)

    def test_delete_object(self):
        # Test ContainerBroker.delete_object
        broker = ContainerBroker(':memory:', account='a', container='c')
        broker.initialize(Timestamp('1').internal, 0)
        broker.put_object('o', Timestamp(time()).internal, 0, 'text/plain',
                          'd41d8cd98f00b204e9800998ecf8427e')
        with broker.get() as conn:
            self.assertEquals(conn.execute(
                "SELECT count(*) FROM object "
                "WHERE deleted = 0").fetchone()[0], 1)
            self.assertEquals(conn.execute(
                "SELECT count(*) FROM object "
                "WHERE deleted = 1").fetchone()[0], 0)
        sleep(.00001)
        broker.delete_object('o', Timestamp(time()).internal)
        with broker.get() as conn:
            self.assertEquals(conn.execute(
                "SELECT count(*) FROM object "
                "WHERE deleted = 0").fetchone()[0], 0)
            self.assertEquals(conn.execute(
                "SELECT count(*) FROM object "
                "WHERE deleted = 1").fetchone()[0], 1)

    def test_put_object(self):
        # Test ContainerBroker.put_object
        broker = ContainerBroker(':memory:', account='a', container='c')
        broker.initialize(Timestamp('1').internal, 0)

        # Create initial object
        timestamp = Timestamp(time()).internal
        broker.put_object('"{<object \'&\' name>}"', timestamp, 123,
                          'application/x-test',
                          '5af83e3196bf99f440f31f2e1a6c9afe')
        with broker.get() as conn:
            self.assertEquals(conn.execute(
                "SELECT name FROM object").fetchone()[0],
                '"{<object \'&\' name>}"')
            self.assertEquals(conn.execute(
                "SELECT created_at FROM object").fetchone()[0], timestamp)
            self.assertEquals(conn.execute(
                "SELECT size FROM object").fetchone()[0], 123)
            self.assertEquals(conn.execute(
                "SELECT content_type FROM object").fetchone()[0],
                'application/x-test')
            self.assertEquals(conn.execute(
                "SELECT etag FROM object").fetchone()[0],
                '5af83e3196bf99f440f31f2e1a6c9afe')
            self.assertEquals(conn.execute(
                "SELECT deleted FROM object").fetchone()[0], 0)

        # Reput same event
        broker.put_object('"{<object \'&\' name>}"', timestamp, 123,
                          'application/x-test',
                          '5af83e3196bf99f440f31f2e1a6c9afe')
        with broker.get() as conn:
            self.assertEquals(conn.execute(
                "SELECT name FROM object").fetchone()[0],
                '"{<object \'&\' name>}"')
            self.assertEquals(conn.execute(
                "SELECT created_at FROM object").fetchone()[0], timestamp)
            self.assertEquals(conn.execute(
                "SELECT size FROM object").fetchone()[0], 123)
            self.assertEquals(conn.execute(
                "SELECT content_type FROM object").fetchone()[0],
                'application/x-test')
            self.assertEquals(conn.execute(
                "SELECT etag FROM object").fetchone()[0],
                '5af83e3196bf99f440f31f2e1a6c9afe')
            self.assertEquals(conn.execute(
                "SELECT deleted FROM object").fetchone()[0], 0)

        # Put new event
        sleep(.00001)
        timestamp = Timestamp(time()).internal
        broker.put_object('"{<object \'&\' name>}"', timestamp, 124,
                          'application/x-test',
                          'aa0749bacbc79ec65fe206943d8fe449')
        with broker.get() as conn:
            self.assertEquals(conn.execute(
                "SELECT name FROM object").fetchone()[0],
                '"{<object \'&\' name>}"')
            self.assertEquals(conn.execute(
                "SELECT created_at FROM object").fetchone()[0], timestamp)
            self.assertEquals(conn.execute(
                "SELECT size FROM object").fetchone()[0], 124)
            self.assertEquals(conn.execute(
                "SELECT content_type FROM object").fetchone()[0],
                'application/x-test')
            self.assertEquals(conn.execute(
                "SELECT etag FROM object").fetchone()[0],
                'aa0749bacbc79ec65fe206943d8fe449')
            self.assertEquals(conn.execute(
                "SELECT deleted FROM object").fetchone()[0], 0)

        # Put old event
        otimestamp = Timestamp(float(Timestamp(timestamp)) - 1).internal
        broker.put_object('"{<object \'&\' name>}"', otimestamp, 124,
                          'application/x-test',
                          'aa0749bacbc79ec65fe206943d8fe449')
        with broker.get() as conn:
            self.assertEquals(conn.execute(
                "SELECT name FROM object").fetchone()[0],
                '"{<object \'&\' name>}"')
            self.assertEquals(conn.execute(
                "SELECT created_at FROM object").fetchone()[0], timestamp)
            self.assertEquals(conn.execute(
                "SELECT size FROM object").fetchone()[0], 124)
            self.assertEquals(conn.execute(
                "SELECT content_type FROM object").fetchone()[0],
                'application/x-test')
            self.assertEquals(conn.execute(
                "SELECT etag FROM object").fetchone()[0],
                'aa0749bacbc79ec65fe206943d8fe449')
            self.assertEquals(conn.execute(
                "SELECT deleted FROM object").fetchone()[0], 0)

        # Put old delete event
        dtimestamp = Timestamp(float(Timestamp(timestamp)) - 1).internal
        broker.put_object('"{<object \'&\' name>}"', dtimestamp, 0, '', '',
                          deleted=1)
        with broker.get() as conn:
            self.assertEquals(conn.execute(
                "SELECT name FROM object").fetchone()[0],
                '"{<object \'&\' name>}"')
            self.assertEquals(conn.execute(
                "SELECT created_at FROM object").fetchone()[0], timestamp)
            self.assertEquals(conn.execute(
                "SELECT size FROM object").fetchone()[0], 124)
            self.assertEquals(conn.execute(
                "SELECT content_type FROM object").fetchone()[0],
                'application/x-test')
            self.assertEquals(conn.execute(
                "SELECT etag FROM object").fetchone()[0],
                'aa0749bacbc79ec65fe206943d8fe449')
            self.assertEquals(conn.execute(
                "SELECT deleted FROM object").fetchone()[0], 0)

        # Put new delete event
        sleep(.00001)
        timestamp = Timestamp(time()).internal
        broker.put_object('"{<object \'&\' name>}"', timestamp, 0, '', '',
                          deleted=1)
        with broker.get() as conn:
            self.assertEquals(conn.execute(
                "SELECT name FROM object").fetchone()[0],
                '"{<object \'&\' name>}"')
            self.assertEquals(conn.execute(
                "SELECT created_at FROM object").fetchone()[0], timestamp)
            self.assertEquals(conn.execute(
                "SELECT deleted FROM object").fetchone()[0], 1)

        # Put new event
        sleep(.00001)
        timestamp = Timestamp(time()).internal
        broker.put_object('"{<object \'&\' name>}"', timestamp, 123,
                          'application/x-test',
                          '5af83e3196bf99f440f31f2e1a6c9afe')
        with broker.get() as conn:
            self.assertEquals(conn.execute(
                "SELECT name FROM object").fetchone()[0],
                '"{<object \'&\' name>}"')
            self.assertEquals(conn.execute(
                "SELECT created_at FROM object").fetchone()[0], timestamp)
            self.assertEquals(conn.execute(
                "SELECT size FROM object").fetchone()[0], 123)
            self.assertEquals(conn.execute(
                "SELECT content_type FROM object").fetchone()[0],
                'application/x-test')
            self.assertEquals(conn.execute(
                "SELECT etag FROM object").fetchone()[0],
                '5af83e3196bf99f440f31f2e1a6c9afe')
            self.assertEquals(conn.execute(
                "SELECT deleted FROM object").fetchone()[0], 0)

        # We'll use this later
        sleep(.0001)
        in_between_timestamp = Timestamp(time()).internal

        # New post event
        sleep(.0001)
        previous_timestamp = timestamp
        timestamp = Timestamp(time()).internal
        with broker.get() as conn:
            self.assertEquals(conn.execute(
                "SELECT name FROM object").fetchone()[0],
                '"{<object \'&\' name>}"')
            self.assertEquals(conn.execute(
                "SELECT created_at FROM object").fetchone()[0],
                previous_timestamp)
            self.assertEquals(conn.execute(
                "SELECT size FROM object").fetchone()[0], 123)
            self.assertEquals(conn.execute(
                "SELECT content_type FROM object").fetchone()[0],
                'application/x-test')
            self.assertEquals(conn.execute(
                "SELECT etag FROM object").fetchone()[0],
                '5af83e3196bf99f440f31f2e1a6c9afe')
            self.assertEquals(conn.execute(
                "SELECT deleted FROM object").fetchone()[0], 0)

        # Put event from after last put but before last post
        timestamp = in_between_timestamp
        broker.put_object('"{<object \'&\' name>}"', timestamp, 456,
                          'application/x-test3',
                          '6af83e3196bf99f440f31f2e1a6c9afe')
        with broker.get() as conn:
            self.assertEquals(conn.execute(
                "SELECT name FROM object").fetchone()[0],
                '"{<object \'&\' name>}"')
            self.assertEquals(conn.execute(
                "SELECT created_at FROM object").fetchone()[0], timestamp)
            self.assertEquals(conn.execute(
                "SELECT size FROM object").fetchone()[0], 456)
            self.assertEquals(conn.execute(
                "SELECT content_type FROM object").fetchone()[0],
                'application/x-test3')
            self.assertEquals(conn.execute(
                "SELECT etag FROM object").fetchone()[0],
                '6af83e3196bf99f440f31f2e1a6c9afe')
            self.assertEquals(conn.execute(
                "SELECT deleted FROM object").fetchone()[0], 0)

    @patch_policies
    def test_put_misplaced_object_does_not_effect_container_stats(self):
        policy = random.choice(list(POLICIES))
        ts = (Timestamp(t).internal for t in
              itertools.count(int(time())))
        broker = ContainerBroker(':memory:',
                                 account='a', container='c')
        broker.initialize(ts.next(), policy.idx)
        # migration tests may not honor policy on initialize
        if isinstance(self, ContainerBrokerMigrationMixin):
            real_storage_policy_index = \
                broker.get_info()['storage_policy_index']
            policy = filter(lambda p: p.idx == real_storage_policy_index,
                            POLICIES)[0]
        broker.put_object('correct_o', ts.next(), 123, 'text/plain',
                          '5af83e3196bf99f440f31f2e1a6c9afe',
                          storage_policy_index=policy.idx)
        info = broker.get_info()
        self.assertEqual(1, info['object_count'])
        self.assertEqual(123, info['bytes_used'])
        other_policy = random.choice([p for p in POLICIES
                                      if p is not policy])
        broker.put_object('wrong_o', ts.next(), 123, 'text/plain',
                          '5af83e3196bf99f440f31f2e1a6c9afe',
                          storage_policy_index=other_policy.idx)
        self.assertEqual(1, info['object_count'])
        self.assertEqual(123, info['bytes_used'])

    @patch_policies
    def test_has_multiple_policies(self):
        policy = random.choice(list(POLICIES))
        ts = (Timestamp(t).internal for t in
              itertools.count(int(time())))
        broker = ContainerBroker(':memory:',
                                 account='a', container='c')
        broker.initialize(ts.next(), policy.idx)
        # migration tests may not honor policy on initialize
        if isinstance(self, ContainerBrokerMigrationMixin):
            real_storage_policy_index = \
                broker.get_info()['storage_policy_index']
            policy = filter(lambda p: p.idx == real_storage_policy_index,
                            POLICIES)[0]
        broker.put_object('correct_o', ts.next(), 123, 'text/plain',
                          '5af83e3196bf99f440f31f2e1a6c9afe',
                          storage_policy_index=policy.idx)
        self.assertFalse(broker.has_multiple_policies())
        other_policy = [p for p in POLICIES if p is not policy][0]
        broker.put_object('wrong_o', ts.next(), 123, 'text/plain',
                          '5af83e3196bf99f440f31f2e1a6c9afe',
                          storage_policy_index=other_policy.idx)
        self.assert_(broker.has_multiple_policies())

    @patch_policies
    def test_get_policy_info(self):
        policy = random.choice(list(POLICIES))
        ts = (Timestamp(t).internal for t in
              itertools.count(int(time())))
        broker = ContainerBroker(':memory:',
                                 account='a', container='c')
        broker.initialize(ts.next(), policy.idx)
        # migration tests may not honor policy on initialize
        if isinstance(self, ContainerBrokerMigrationMixin):
            real_storage_policy_index = \
                broker.get_info()['storage_policy_index']
            policy = filter(lambda p: p.idx == real_storage_policy_index,
                            POLICIES)[0]
        policy_stats = broker.get_policy_stats()
        expected = {policy.idx: {'bytes_used': 0, 'object_count': 0}}
        self.assertEqual(policy_stats, expected)

        # add an object
        broker.put_object('correct_o', ts.next(), 123, 'text/plain',
                          '5af83e3196bf99f440f31f2e1a6c9afe',
                          storage_policy_index=policy.idx)
        policy_stats = broker.get_policy_stats()
        expected = {policy.idx: {'bytes_used': 123, 'object_count': 1}}
        self.assertEqual(policy_stats, expected)

        # add a misplaced object
        other_policy = random.choice([p for p in POLICIES
                                      if p is not policy])
        broker.put_object('wrong_o', ts.next(), 123, 'text/plain',
                          '5af83e3196bf99f440f31f2e1a6c9afe',
                          storage_policy_index=other_policy.idx)
        policy_stats = broker.get_policy_stats()
        expected = {
            policy.idx: {'bytes_used': 123, 'object_count': 1},
            other_policy.idx: {'bytes_used': 123, 'object_count': 1},
        }
        self.assertEqual(policy_stats, expected)

    def test_policy_stat_tracking(self):
        ts = (Timestamp(t).internal for t in
              itertools.count(int(time())))
        broker = ContainerBroker(':memory:',
                                 account='a', container='c')
        broker.initialize(ts.next(), POLICIES.default.idx)
        stats = defaultdict(dict)

        iters = 100
        for i in range(iters):
            policy_index = random.randint(0, iters * 0.1)
            name = 'object-%s' % random.randint(0, iters * 0.1)
            size = random.randint(0, iters)
            broker.put_object(name, ts.next(), size, 'text/plain',
                              '5af83e3196bf99f440f31f2e1a6c9afe',
                              storage_policy_index=policy_index)
            # track the size of the latest timestamp put for each object
            # in each storage policy
            stats[policy_index][name] = size
        policy_stats = broker.get_policy_stats()
        # if no objects were added for the default policy we still
        # expect an entry for the default policy in the returned info
        # because the database was initialized with that storage policy
        # - but it must be empty.
        if POLICIES.default.idx not in stats:
            default_stats = policy_stats.pop(POLICIES.default.idx)
            expected = {'object_count': 0, 'bytes_used': 0}
            self.assertEqual(default_stats, expected)
        self.assertEqual(len(policy_stats), len(stats))
        for policy_index, stat in policy_stats.items():
            self.assertEqual(stat['object_count'], len(stats[policy_index]))
            self.assertEqual(stat['bytes_used'],
                             sum(stats[policy_index].values()))

    def test_initialize_container_broker_in_default(self):
        broker = ContainerBroker(':memory:', account='test1',
                                 container='test2')

        # initialize with no storage_policy_index argument
        broker.initialize(Timestamp(1).internal)

        info = broker.get_info()
        self.assertEquals(info['account'], 'test1')
        self.assertEquals(info['container'], 'test2')
        self.assertEquals(info['hash'], '00000000000000000000000000000000')
        self.assertEqual(info['put_timestamp'], Timestamp(1).internal)
        self.assertEqual(info['delete_timestamp'], '0')

        info = broker.get_info()
        self.assertEquals(info['object_count'], 0)
        self.assertEquals(info['bytes_used'], 0)

        policy_stats = broker.get_policy_stats()

        # Act as policy-0
        self.assertTrue(0 in policy_stats)
        self.assertEquals(policy_stats[0]['bytes_used'], 0)
        self.assertEquals(policy_stats[0]['object_count'], 0)

        broker.put_object('o1', Timestamp(time()).internal, 123, 'text/plain',
                          '5af83e3196bf99f440f31f2e1a6c9afe')

        info = broker.get_info()
        self.assertEquals(info['object_count'], 1)
        self.assertEquals(info['bytes_used'], 123)

        policy_stats = broker.get_policy_stats()

        self.assertTrue(0 in policy_stats)
        self.assertEquals(policy_stats[0]['object_count'], 1)
        self.assertEquals(policy_stats[0]['bytes_used'], 123)

    def test_get_info(self):
        # Test ContainerBroker.get_info
        broker = ContainerBroker(':memory:', account='test1',
                                 container='test2')
        broker.initialize(Timestamp('1').internal, 0)

        info = broker.get_info()
        self.assertEquals(info['account'], 'test1')
        self.assertEquals(info['container'], 'test2')
        self.assertEquals(info['hash'], '00000000000000000000000000000000')
        self.assertEqual(info['put_timestamp'], Timestamp(1).internal)
        self.assertEqual(info['delete_timestamp'], '0')
        if self.__class__ in (TestContainerBrokerBeforeMetadata,
                              TestContainerBrokerBeforeXSync,
                              TestContainerBrokerBeforeSPI):
            self.assertEqual(info['status_changed_at'], '0')
        else:
            self.assertEqual(info['status_changed_at'],
                             Timestamp(1).internal)

        info = broker.get_info()
        self.assertEquals(info['object_count'], 0)
        self.assertEquals(info['bytes_used'], 0)

        broker.put_object('o1', Timestamp(time()).internal, 123, 'text/plain',
                          '5af83e3196bf99f440f31f2e1a6c9afe')
        info = broker.get_info()
        self.assertEquals(info['object_count'], 1)
        self.assertEquals(info['bytes_used'], 123)

        sleep(.00001)
        broker.put_object('o2', Timestamp(time()).internal, 123, 'text/plain',
                          '5af83e3196bf99f440f31f2e1a6c9afe')
        info = broker.get_info()
        self.assertEquals(info['object_count'], 2)
        self.assertEquals(info['bytes_used'], 246)

        sleep(.00001)
        broker.put_object('o2', Timestamp(time()).internal, 1000,
                          'text/plain', '5af83e3196bf99f440f31f2e1a6c9afe')
        info = broker.get_info()
        self.assertEquals(info['object_count'], 2)
        self.assertEquals(info['bytes_used'], 1123)

        sleep(.00001)
        broker.delete_object('o1', Timestamp(time()).internal)
        info = broker.get_info()
        self.assertEquals(info['object_count'], 1)
        self.assertEquals(info['bytes_used'], 1000)

        sleep(.00001)
        broker.delete_object('o2', Timestamp(time()).internal)
        info = broker.get_info()
        self.assertEquals(info['object_count'], 0)
        self.assertEquals(info['bytes_used'], 0)

        info = broker.get_info()
        self.assertEquals(info['x_container_sync_point1'], -1)
        self.assertEquals(info['x_container_sync_point2'], -1)

    def test_set_x_syncs(self):
        broker = ContainerBroker(':memory:', account='test1',
                                 container='test2')
        broker.initialize(Timestamp('1').internal, 0)

        info = broker.get_info()
        self.assertEquals(info['x_container_sync_point1'], -1)
        self.assertEquals(info['x_container_sync_point2'], -1)

        broker.set_x_container_sync_points(1, 2)
        info = broker.get_info()
        self.assertEquals(info['x_container_sync_point1'], 1)
        self.assertEquals(info['x_container_sync_point2'], 2)

    def test_get_report_info(self):
        broker = ContainerBroker(':memory:', account='test1',
                                 container='test2')
        broker.initialize(Timestamp('1').internal, 0)

        info = broker.get_info()
        self.assertEquals(info['account'], 'test1')
        self.assertEquals(info['container'], 'test2')
        self.assertEquals(info['object_count'], 0)
        self.assertEquals(info['bytes_used'], 0)
        self.assertEquals(info['reported_object_count'], 0)
        self.assertEquals(info['reported_bytes_used'], 0)

        broker.put_object('o1', Timestamp(time()).internal, 123, 'text/plain',
                          '5af83e3196bf99f440f31f2e1a6c9afe')
        info = broker.get_info()
        self.assertEquals(info['object_count'], 1)
        self.assertEquals(info['bytes_used'], 123)
        self.assertEquals(info['reported_object_count'], 0)
        self.assertEquals(info['reported_bytes_used'], 0)

        sleep(.00001)
        broker.put_object('o2', Timestamp(time()).internal, 123, 'text/plain',
                          '5af83e3196bf99f440f31f2e1a6c9afe')
        info = broker.get_info()
        self.assertEquals(info['object_count'], 2)
        self.assertEquals(info['bytes_used'], 246)
        self.assertEquals(info['reported_object_count'], 0)
        self.assertEquals(info['reported_bytes_used'], 0)

        sleep(.00001)
        broker.put_object('o2', Timestamp(time()).internal, 1000,
                          'text/plain', '5af83e3196bf99f440f31f2e1a6c9afe')
        info = broker.get_info()
        self.assertEquals(info['object_count'], 2)
        self.assertEquals(info['bytes_used'], 1123)
        self.assertEquals(info['reported_object_count'], 0)
        self.assertEquals(info['reported_bytes_used'], 0)

        put_timestamp = Timestamp(time()).internal
        sleep(.001)
        delete_timestamp = Timestamp(time()).internal
        broker.reported(put_timestamp, delete_timestamp, 2, 1123)
        info = broker.get_info()
        self.assertEquals(info['object_count'], 2)
        self.assertEquals(info['bytes_used'], 1123)
        self.assertEquals(info['reported_put_timestamp'], put_timestamp)
        self.assertEquals(info['reported_delete_timestamp'], delete_timestamp)
        self.assertEquals(info['reported_object_count'], 2)
        self.assertEquals(info['reported_bytes_used'], 1123)

        sleep(.00001)
        broker.delete_object('o1', Timestamp(time()).internal)
        info = broker.get_info()
        self.assertEquals(info['object_count'], 1)
        self.assertEquals(info['bytes_used'], 1000)
        self.assertEquals(info['reported_object_count'], 2)
        self.assertEquals(info['reported_bytes_used'], 1123)

        sleep(.00001)
        broker.delete_object('o2', Timestamp(time()).internal)
        info = broker.get_info()
        self.assertEquals(info['object_count'], 0)
        self.assertEquals(info['bytes_used'], 0)
        self.assertEquals(info['reported_object_count'], 2)
        self.assertEquals(info['reported_bytes_used'], 1123)

    def test_list_objects_iter(self):
        # Test ContainerBroker.list_objects_iter
        broker = ContainerBroker(':memory:', account='a', container='c')
        broker.initialize(Timestamp('1').internal, 0)
        for obj1 in xrange(4):
            for obj2 in xrange(125):
                broker.put_object('%d/%04d' % (obj1, obj2),
                                  Timestamp(time()).internal, 0, 'text/plain',
                                  'd41d8cd98f00b204e9800998ecf8427e')
        for obj in xrange(125):
            broker.put_object('2/0051/%04d' % obj,
                              Timestamp(time()).internal, 0, 'text/plain',
                              'd41d8cd98f00b204e9800998ecf8427e')

        for obj in xrange(125):
            broker.put_object('3/%04d/0049' % obj,
                              Timestamp(time()).internal, 0, 'text/plain',
                              'd41d8cd98f00b204e9800998ecf8427e')

        listing = broker.list_objects_iter(100, '', None, None, '')
        self.assertEquals(len(listing), 100)
        self.assertEquals(listing[0][0], '0/0000')
        self.assertEquals(listing[-1][0], '0/0099')

        listing = broker.list_objects_iter(100, '', '0/0050', None, '')
        self.assertEquals(len(listing), 50)
        self.assertEquals(listing[0][0], '0/0000')
        self.assertEquals(listing[-1][0], '0/0049')

        listing = broker.list_objects_iter(100, '0/0099', None, None, '')
        self.assertEquals(len(listing), 100)
        self.assertEquals(listing[0][0], '0/0100')
        self.assertEquals(listing[-1][0], '1/0074')

        listing = broker.list_objects_iter(55, '1/0074', None, None, '')
        self.assertEquals(len(listing), 55)
        self.assertEquals(listing[0][0], '1/0075')
        self.assertEquals(listing[-1][0], '2/0004')

        listing = broker.list_objects_iter(10, '', None, '0/01', '')
        self.assertEquals(len(listing), 10)
        self.assertEquals(listing[0][0], '0/0100')
        self.assertEquals(listing[-1][0], '0/0109')

        listing = broker.list_objects_iter(10, '', None, '0/', '/')
        self.assertEquals(len(listing), 10)
        self.assertEquals(listing[0][0], '0/0000')
        self.assertEquals(listing[-1][0], '0/0009')

        # Same as above, but using the path argument.
        listing = broker.list_objects_iter(10, '', None, None, '', '0')
        self.assertEquals(len(listing), 10)
        self.assertEquals(listing[0][0], '0/0000')
        self.assertEquals(listing[-1][0], '0/0009')

        listing = broker.list_objects_iter(10, '', None, '', '/')
        self.assertEquals(len(listing), 4)
        self.assertEquals([row[0] for row in listing],
                          ['0/', '1/', '2/', '3/'])

        listing = broker.list_objects_iter(10, '2', None, None, '/')
        self.assertEquals(len(listing), 2)
        self.assertEquals([row[0] for row in listing], ['2/', '3/'])

        listing = broker.list_objects_iter(10, '2/', None, None, '/')
        self.assertEquals(len(listing), 1)
        self.assertEquals([row[0] for row in listing], ['3/'])

        listing = broker.list_objects_iter(10, '2/0050', None, '2/', '/')
        self.assertEquals(len(listing), 10)
        self.assertEquals(listing[0][0], '2/0051')
        self.assertEquals(listing[1][0], '2/0051/')
        self.assertEquals(listing[2][0], '2/0052')
        self.assertEquals(listing[-1][0], '2/0059')

        listing = broker.list_objects_iter(10, '3/0045', None, '3/', '/')
        self.assertEquals(len(listing), 10)
        self.assertEquals([row[0] for row in listing],
                          ['3/0045/', '3/0046', '3/0046/', '3/0047',
                           '3/0047/', '3/0048', '3/0048/', '3/0049',
                           '3/0049/', '3/0050'])

        broker.put_object('3/0049/', Timestamp(time()).internal, 0,
                          'text/plain', 'd41d8cd98f00b204e9800998ecf8427e')
        listing = broker.list_objects_iter(10, '3/0048', None, None, None)
        self.assertEquals(len(listing), 10)
        self.assertEquals(
            [row[0] for row in listing],
            ['3/0048/0049', '3/0049', '3/0049/',
             '3/0049/0049', '3/0050', '3/0050/0049', '3/0051', '3/0051/0049',
             '3/0052', '3/0052/0049'])

        listing = broker.list_objects_iter(10, '3/0048', None, '3/', '/')
        self.assertEquals(len(listing), 10)
        self.assertEquals(
            [row[0] for row in listing],
            ['3/0048/', '3/0049', '3/0049/', '3/0050',
             '3/0050/', '3/0051', '3/0051/', '3/0052', '3/0052/', '3/0053'])

        listing = broker.list_objects_iter(10, None, None, '3/0049/', '/')
        self.assertEquals(len(listing), 2)
        self.assertEquals(
            [row[0] for row in listing],
            ['3/0049/', '3/0049/0049'])

        listing = broker.list_objects_iter(10, None, None, None, None,
                                           '3/0049')
        self.assertEquals(len(listing), 1)
        self.assertEquals([row[0] for row in listing], ['3/0049/0049'])

        listing = broker.list_objects_iter(2, None, None, '3/', '/')
        self.assertEquals(len(listing), 2)
        self.assertEquals([row[0] for row in listing], ['3/0000', '3/0000/'])

        listing = broker.list_objects_iter(2, None, None, None, None, '3')
        self.assertEquals(len(listing), 2)
        self.assertEquals([row[0] for row in listing], ['3/0000', '3/0001'])

    def test_list_objects_iter_non_slash(self):
        # Test ContainerBroker.list_objects_iter using a
        # delimiter that is not a slash
        broker = ContainerBroker(':memory:', account='a', container='c')
        broker.initialize(Timestamp('1').internal, 0)
        for obj1 in xrange(4):
            for obj2 in xrange(125):
                broker.put_object('%d:%04d' % (obj1, obj2),
                                  Timestamp(time()).internal, 0, 'text/plain',
                                  'd41d8cd98f00b204e9800998ecf8427e')
        for obj in xrange(125):
            broker.put_object('2:0051:%04d' % obj,
                              Timestamp(time()).internal, 0, 'text/plain',
                              'd41d8cd98f00b204e9800998ecf8427e')

        for obj in xrange(125):
            broker.put_object('3:%04d:0049' % obj,
                              Timestamp(time()).internal, 0, 'text/plain',
                              'd41d8cd98f00b204e9800998ecf8427e')

        listing = broker.list_objects_iter(100, '', None, None, '')
        self.assertEquals(len(listing), 100)
        self.assertEquals(listing[0][0], '0:0000')
        self.assertEquals(listing[-1][0], '0:0099')

        listing = broker.list_objects_iter(100, '', '0:0050', None, '')
        self.assertEquals(len(listing), 50)
        self.assertEquals(listing[0][0], '0:0000')
        self.assertEquals(listing[-1][0], '0:0049')

        listing = broker.list_objects_iter(100, '0:0099', None, None, '')
        self.assertEquals(len(listing), 100)
        self.assertEquals(listing[0][0], '0:0100')
        self.assertEquals(listing[-1][0], '1:0074')

        listing = broker.list_objects_iter(55, '1:0074', None, None, '')
        self.assertEquals(len(listing), 55)
        self.assertEquals(listing[0][0], '1:0075')
        self.assertEquals(listing[-1][0], '2:0004')

        listing = broker.list_objects_iter(10, '', None, '0:01', '')
        self.assertEquals(len(listing), 10)
        self.assertEquals(listing[0][0], '0:0100')
        self.assertEquals(listing[-1][0], '0:0109')

        listing = broker.list_objects_iter(10, '', None, '0:', ':')
        self.assertEquals(len(listing), 10)
        self.assertEquals(listing[0][0], '0:0000')
        self.assertEquals(listing[-1][0], '0:0009')

        # Same as above, but using the path argument, so nothing should be
        # returned since path uses a '/' as a delimiter.
        listing = broker.list_objects_iter(10, '', None, None, '', '0')
        self.assertEquals(len(listing), 0)

        listing = broker.list_objects_iter(10, '', None, '', ':')
        self.assertEquals(len(listing), 4)
        self.assertEquals([row[0] for row in listing],
                          ['0:', '1:', '2:', '3:'])

        listing = broker.list_objects_iter(10, '2', None, None, ':')
        self.assertEquals(len(listing), 2)
        self.assertEquals([row[0] for row in listing], ['2:', '3:'])

        listing = broker.list_objects_iter(10, '2:', None, None, ':')
        self.assertEquals(len(listing), 1)
        self.assertEquals([row[0] for row in listing], ['3:'])

        listing = broker.list_objects_iter(10, '2:0050', None, '2:', ':')
        self.assertEquals(len(listing), 10)
        self.assertEquals(listing[0][0], '2:0051')
        self.assertEquals(listing[1][0], '2:0051:')
        self.assertEquals(listing[2][0], '2:0052')
        self.assertEquals(listing[-1][0], '2:0059')

        listing = broker.list_objects_iter(10, '3:0045', None, '3:', ':')
        self.assertEquals(len(listing), 10)
        self.assertEquals([row[0] for row in listing],
                          ['3:0045:', '3:0046', '3:0046:', '3:0047',
                           '3:0047:', '3:0048', '3:0048:', '3:0049',
                           '3:0049:', '3:0050'])

        broker.put_object('3:0049:', Timestamp(time()).internal, 0,
                          'text/plain', 'd41d8cd98f00b204e9800998ecf8427e')
        listing = broker.list_objects_iter(10, '3:0048', None, None, None)
        self.assertEquals(len(listing), 10)
        self.assertEquals(
            [row[0] for row in listing],
            ['3:0048:0049', '3:0049', '3:0049:',
             '3:0049:0049', '3:0050', '3:0050:0049', '3:0051', '3:0051:0049',
             '3:0052', '3:0052:0049'])

        listing = broker.list_objects_iter(10, '3:0048', None, '3:', ':')
        self.assertEquals(len(listing), 10)
        self.assertEquals(
            [row[0] for row in listing],
            ['3:0048:', '3:0049', '3:0049:', '3:0050',
             '3:0050:', '3:0051', '3:0051:', '3:0052', '3:0052:', '3:0053'])

        listing = broker.list_objects_iter(10, None, None, '3:0049:', ':')
        self.assertEquals(len(listing), 2)
        self.assertEquals(
            [row[0] for row in listing],
            ['3:0049:', '3:0049:0049'])

        # Same as above, but using the path argument, so nothing should be
        # returned since path uses a '/' as a delimiter.
        listing = broker.list_objects_iter(10, None, None, None, None,
                                           '3:0049')
        self.assertEquals(len(listing), 0)

        listing = broker.list_objects_iter(2, None, None, '3:', ':')
        self.assertEquals(len(listing), 2)
        self.assertEquals([row[0] for row in listing], ['3:0000', '3:0000:'])

        listing = broker.list_objects_iter(2, None, None, None, None, '3')
        self.assertEquals(len(listing), 0)

    def test_list_objects_iter_prefix_delim(self):
        # Test ContainerBroker.list_objects_iter
        broker = ContainerBroker(':memory:', account='a', container='c')
        broker.initialize(Timestamp('1').internal, 0)

        broker.put_object(
            '/pets/dogs/1', Timestamp(0).internal, 0,
            'text/plain', 'd41d8cd98f00b204e9800998ecf8427e')
        broker.put_object(
            '/pets/dogs/2', Timestamp(0).internal, 0,
            'text/plain', 'd41d8cd98f00b204e9800998ecf8427e')
        broker.put_object(
            '/pets/fish/a', Timestamp(0).internal, 0,
            'text/plain', 'd41d8cd98f00b204e9800998ecf8427e')
        broker.put_object(
            '/pets/fish/b', Timestamp(0).internal, 0,
            'text/plain', 'd41d8cd98f00b204e9800998ecf8427e')
        broker.put_object(
            '/pets/fish_info.txt', Timestamp(0).internal, 0,
            'text/plain', 'd41d8cd98f00b204e9800998ecf8427e')
        broker.put_object(
            '/snakes', Timestamp(0).internal, 0,
            'text/plain', 'd41d8cd98f00b204e9800998ecf8427e')

        #def list_objects_iter(self, limit, marker, prefix, delimiter,
        #                      path=None, format=None):
        listing = broker.list_objects_iter(100, None, None, '/pets/f', '/')
        self.assertEquals([row[0] for row in listing],
                          ['/pets/fish/', '/pets/fish_info.txt'])
        listing = broker.list_objects_iter(100, None, None, '/pets/fish', '/')
        self.assertEquals([row[0] for row in listing],
                          ['/pets/fish/', '/pets/fish_info.txt'])
        listing = broker.list_objects_iter(100, None, None, '/pets/fish/', '/')
        self.assertEquals([row[0] for row in listing],
                          ['/pets/fish/a', '/pets/fish/b'])

    def test_double_check_trailing_delimiter(self):
        # Test ContainerBroker.list_objects_iter for a
        # container that has an odd file with a trailing delimiter
        broker = ContainerBroker(':memory:', account='a', container='c')
        broker.initialize(Timestamp('1').internal, 0)
        broker.put_object('a', Timestamp(time()).internal, 0,
                          'text/plain', 'd41d8cd98f00b204e9800998ecf8427e')
        broker.put_object('a/', Timestamp(time()).internal, 0,
                          'text/plain', 'd41d8cd98f00b204e9800998ecf8427e')
        broker.put_object('a/a', Timestamp(time()).internal, 0,
                          'text/plain', 'd41d8cd98f00b204e9800998ecf8427e')
        broker.put_object('a/a/a', Timestamp(time()).internal, 0,
                          'text/plain', 'd41d8cd98f00b204e9800998ecf8427e')
        broker.put_object('a/a/b', Timestamp(time()).internal, 0,
                          'text/plain', 'd41d8cd98f00b204e9800998ecf8427e')
        broker.put_object('a/b', Timestamp(time()).internal, 0,
                          'text/plain', 'd41d8cd98f00b204e9800998ecf8427e')
        broker.put_object('b', Timestamp(time()).internal, 0,
                          'text/plain', 'd41d8cd98f00b204e9800998ecf8427e')
        broker.put_object('b/a', Timestamp(time()).internal, 0,
                          'text/plain', 'd41d8cd98f00b204e9800998ecf8427e')
        broker.put_object('b/b', Timestamp(time()).internal, 0,
                          'text/plain', 'd41d8cd98f00b204e9800998ecf8427e')
        broker.put_object('c', Timestamp(time()).internal, 0,
                          'text/plain', 'd41d8cd98f00b204e9800998ecf8427e')
        broker.put_object('a/0', Timestamp(time()).internal, 0,
                          'text/plain', 'd41d8cd98f00b204e9800998ecf8427e')
        broker.put_object('0', Timestamp(time()).internal, 0,
                          'text/plain', 'd41d8cd98f00b204e9800998ecf8427e')
        broker.put_object('0/', Timestamp(time()).internal, 0,
                          'text/plain', 'd41d8cd98f00b204e9800998ecf8427e')
        broker.put_object('00', Timestamp(time()).internal, 0,
                          'text/plain', 'd41d8cd98f00b204e9800998ecf8427e')
        broker.put_object('0/0', Timestamp(time()).internal, 0,
                          'text/plain', 'd41d8cd98f00b204e9800998ecf8427e')
        broker.put_object('0/00', Timestamp(time()).internal, 0,
                          'text/plain', 'd41d8cd98f00b204e9800998ecf8427e')
        broker.put_object('0/1', Timestamp(time()).internal, 0,
                          'text/plain', 'd41d8cd98f00b204e9800998ecf8427e')
        broker.put_object('0/1/', Timestamp(time()).internal, 0,
                          'text/plain', 'd41d8cd98f00b204e9800998ecf8427e')
        broker.put_object('0/1/0', Timestamp(time()).internal, 0,
                          'text/plain', 'd41d8cd98f00b204e9800998ecf8427e')
        broker.put_object('1', Timestamp(time()).internal, 0,
                          'text/plain', 'd41d8cd98f00b204e9800998ecf8427e')
        broker.put_object('1/', Timestamp(time()).internal, 0,
                          'text/plain', 'd41d8cd98f00b204e9800998ecf8427e')
        broker.put_object('1/0', Timestamp(time()).internal, 0,
                          'text/plain', 'd41d8cd98f00b204e9800998ecf8427e')
        listing = broker.list_objects_iter(25, None, None, None, None)
        self.assertEquals(len(listing), 22)
        self.assertEquals(
            [row[0] for row in listing],
            ['0', '0/', '0/0', '0/00', '0/1', '0/1/', '0/1/0', '00', '1', '1/',
             '1/0', 'a', 'a/', 'a/0', 'a/a', 'a/a/a', 'a/a/b', 'a/b', 'b',
             'b/a', 'b/b', 'c'])
        listing = broker.list_objects_iter(25, None, None, '', '/')
        self.assertEquals(len(listing), 10)
        self.assertEquals(
            [row[0] for row in listing],
            ['0', '0/', '00', '1', '1/', 'a', 'a/', 'b', 'b/', 'c'])
        listing = broker.list_objects_iter(25, None, None, 'a/', '/')
        self.assertEquals(len(listing), 5)
        self.assertEquals(
            [row[0] for row in listing],
            ['a/', 'a/0', 'a/a', 'a/a/', 'a/b'])
        listing = broker.list_objects_iter(25, None, None, '0/', '/')
        self.assertEquals(len(listing), 5)
        self.assertEquals(
            [row[0] for row in listing],
            ['0/', '0/0', '0/00', '0/1', '0/1/'])
        listing = broker.list_objects_iter(25, None, None, '0/1/', '/')
        self.assertEquals(len(listing), 2)
        self.assertEquals(
            [row[0] for row in listing],
            ['0/1/', '0/1/0'])
        listing = broker.list_objects_iter(25, None, None, 'b/', '/')
        self.assertEquals(len(listing), 2)
        self.assertEquals([row[0] for row in listing], ['b/a', 'b/b'])

    def test_double_check_trailing_delimiter_non_slash(self):
        # Test ContainerBroker.list_objects_iter for a
        # container that has an odd file with a trailing delimiter
        broker = ContainerBroker(':memory:', account='a', container='c')
        broker.initialize(Timestamp('1').internal, 0)
        broker.put_object('a', Timestamp(time()).internal, 0,
                          'text/plain', 'd41d8cd98f00b204e9800998ecf8427e')
        broker.put_object('a:', Timestamp(time()).internal, 0,
                          'text/plain', 'd41d8cd98f00b204e9800998ecf8427e')
        broker.put_object('a:a', Timestamp(time()).internal, 0,
                          'text/plain', 'd41d8cd98f00b204e9800998ecf8427e')
        broker.put_object('a:a:a', Timestamp(time()).internal, 0,
                          'text/plain', 'd41d8cd98f00b204e9800998ecf8427e')
        broker.put_object('a:a:b', Timestamp(time()).internal, 0,
                          'text/plain', 'd41d8cd98f00b204e9800998ecf8427e')
        broker.put_object('a:b', Timestamp(time()).internal, 0,
                          'text/plain', 'd41d8cd98f00b204e9800998ecf8427e')
        broker.put_object('b', Timestamp(time()).internal, 0,
                          'text/plain', 'd41d8cd98f00b204e9800998ecf8427e')
        broker.put_object('b:a', Timestamp(time()).internal, 0,
                          'text/plain', 'd41d8cd98f00b204e9800998ecf8427e')
        broker.put_object('b:b', Timestamp(time()).internal, 0,
                          'text/plain', 'd41d8cd98f00b204e9800998ecf8427e')
        broker.put_object('c', Timestamp(time()).internal, 0,
                          'text/plain', 'd41d8cd98f00b204e9800998ecf8427e')
        broker.put_object('a:0', Timestamp(time()).internal, 0,
                          'text/plain', 'd41d8cd98f00b204e9800998ecf8427e')
        broker.put_object('0', Timestamp(time()).internal, 0,
                          'text/plain', 'd41d8cd98f00b204e9800998ecf8427e')
        broker.put_object('0:', Timestamp(time()).internal, 0,
                          'text/plain', 'd41d8cd98f00b204e9800998ecf8427e')
        broker.put_object('00', Timestamp(time()).internal, 0,
                          'text/plain', 'd41d8cd98f00b204e9800998ecf8427e')
        broker.put_object('0:0', Timestamp(time()).internal, 0,
                          'text/plain', 'd41d8cd98f00b204e9800998ecf8427e')
        broker.put_object('0:00', Timestamp(time()).internal, 0,
                          'text/plain', 'd41d8cd98f00b204e9800998ecf8427e')
        broker.put_object('0:1', Timestamp(time()).internal, 0,
                          'text/plain', 'd41d8cd98f00b204e9800998ecf8427e')
        broker.put_object('0:1:', Timestamp(time()).internal, 0,
                          'text/plain', 'd41d8cd98f00b204e9800998ecf8427e')
        broker.put_object('0:1:0', Timestamp(time()).internal, 0,
                          'text/plain', 'd41d8cd98f00b204e9800998ecf8427e')
        broker.put_object('1', Timestamp(time()).internal, 0,
                          'text/plain', 'd41d8cd98f00b204e9800998ecf8427e')
        broker.put_object('1:', Timestamp(time()).internal, 0,
                          'text/plain', 'd41d8cd98f00b204e9800998ecf8427e')
        broker.put_object('1:0', Timestamp(time()).internal, 0,
                          'text/plain', 'd41d8cd98f00b204e9800998ecf8427e')
        listing = broker.list_objects_iter(25, None, None, None, None)
        self.assertEquals(len(listing), 22)
        self.assertEquals(
            [row[0] for row in listing],
            ['0', '00', '0:', '0:0', '0:00', '0:1', '0:1:', '0:1:0', '1', '1:',
             '1:0', 'a', 'a:', 'a:0', 'a:a', 'a:a:a', 'a:a:b', 'a:b', 'b',
             'b:a', 'b:b', 'c'])
        listing = broker.list_objects_iter(25, None, None, '', ':')
        self.assertEquals(len(listing), 10)
        self.assertEquals(
            [row[0] for row in listing],
            ['0', '00', '0:', '1', '1:', 'a', 'a:', 'b', 'b:', 'c'])
        listing = broker.list_objects_iter(25, None, None, 'a:', ':')
        self.assertEquals(len(listing), 5)
        self.assertEquals(
            [row[0] for row in listing],
            ['a:', 'a:0', 'a:a', 'a:a:', 'a:b'])
        listing = broker.list_objects_iter(25, None, None, '0:', ':')
        self.assertEquals(len(listing), 5)
        self.assertEquals(
            [row[0] for row in listing],
            ['0:', '0:0', '0:00', '0:1', '0:1:'])
        listing = broker.list_objects_iter(25, None, None, '0:1:', ':')
        self.assertEquals(len(listing), 2)
        self.assertEquals(
            [row[0] for row in listing],
            ['0:1:', '0:1:0'])
        listing = broker.list_objects_iter(25, None, None, 'b:', ':')
        self.assertEquals(len(listing), 2)
        self.assertEquals([row[0] for row in listing], ['b:a', 'b:b'])

    def test_chexor(self):
        broker = ContainerBroker(':memory:', account='a', container='c')
        broker.initialize(Timestamp('1').internal, 0)
        broker.put_object('a', Timestamp(1).internal, 0,
                          'text/plain', 'd41d8cd98f00b204e9800998ecf8427e')
        broker.put_object('b', Timestamp(2).internal, 0,
                          'text/plain', 'd41d8cd98f00b204e9800998ecf8427e')
        hasha = hashlib.md5('%s-%s' % ('a', Timestamp(1).internal)).digest()
        hashb = hashlib.md5('%s-%s' % ('b', Timestamp(2).internal)).digest()
        hashc = ''.join(
            ('%02x' % (ord(a) ^ ord(b)) for a, b in zip(hasha, hashb)))
        self.assertEquals(broker.get_info()['hash'], hashc)
        broker.put_object('b', Timestamp(3).internal, 0,
                          'text/plain', 'd41d8cd98f00b204e9800998ecf8427e')
        hashb = hashlib.md5('%s-%s' % ('b', Timestamp(3).internal)).digest()
        hashc = ''.join(
            ('%02x' % (ord(a) ^ ord(b)) for a, b in zip(hasha, hashb)))
        self.assertEquals(broker.get_info()['hash'], hashc)

    def test_newid(self):
        # test DatabaseBroker.newid
        broker = ContainerBroker(':memory:', account='a', container='c')
        broker.initialize(Timestamp('1').internal, 0)
        id = broker.get_info()['id']
        broker.newid('someid')
        self.assertNotEquals(id, broker.get_info()['id'])

    def test_get_items_since(self):
        # test DatabaseBroker.get_items_since
        broker = ContainerBroker(':memory:', account='a', container='c')
        broker.initialize(Timestamp('1').internal, 0)
        broker.put_object('a', Timestamp(1).internal, 0,
                          'text/plain', 'd41d8cd98f00b204e9800998ecf8427e')
        max_row = broker.get_replication_info()['max_row']
        broker.put_object('b', Timestamp(2).internal, 0,
                          'text/plain', 'd41d8cd98f00b204e9800998ecf8427e')
        items = broker.get_items_since(max_row, 1000)
        self.assertEquals(len(items), 1)
        self.assertEquals(items[0]['name'], 'b')

    def test_sync_merging(self):
        # exercise the DatabaseBroker sync functions a bit
        broker1 = ContainerBroker(':memory:', account='a', container='c')
        broker1.initialize(Timestamp('1').internal, 0)
        broker2 = ContainerBroker(':memory:', account='a', container='c')
        broker2.initialize(Timestamp('1').internal, 0)
        self.assertEquals(broker2.get_sync('12345'), -1)
        broker1.merge_syncs([{'sync_point': 3, 'remote_id': '12345'}])
        broker2.merge_syncs(broker1.get_syncs())
        self.assertEquals(broker2.get_sync('12345'), 3)

    def test_merge_items(self):
        broker1 = ContainerBroker(':memory:', account='a', container='c')
        broker1.initialize(Timestamp('1').internal, 0)
        broker2 = ContainerBroker(':memory:', account='a', container='c')
        broker2.initialize(Timestamp('1').internal, 0)
        broker1.put_object('a', Timestamp(1).internal, 0,
                           'text/plain', 'd41d8cd98f00b204e9800998ecf8427e')
        broker1.put_object('b', Timestamp(2).internal, 0,
                           'text/plain', 'd41d8cd98f00b204e9800998ecf8427e')
        id = broker1.get_info()['id']
        broker2.merge_items(broker1.get_items_since(
            broker2.get_sync(id), 1000), id)
        items = broker2.get_items_since(-1, 1000)
        self.assertEquals(len(items), 2)
        self.assertEquals(['a', 'b'], sorted([rec['name'] for rec in items]))
        broker1.put_object('c', Timestamp(3).internal, 0,
                           'text/plain', 'd41d8cd98f00b204e9800998ecf8427e')
        broker2.merge_items(broker1.get_items_since(
            broker2.get_sync(id), 1000), id)
        items = broker2.get_items_since(-1, 1000)
        self.assertEquals(len(items), 3)
        self.assertEquals(['a', 'b', 'c'],
                          sorted([rec['name'] for rec in items]))

    def test_merge_items_overwrite_unicode(self):
        # test DatabaseBroker.merge_items
        snowman = u'\N{SNOWMAN}'.encode('utf-8')
        broker1 = ContainerBroker(':memory:', account='a', container='c')
        broker1.initialize(Timestamp('1').internal, 0)
        id = broker1.get_info()['id']
        broker2 = ContainerBroker(':memory:', account='a', container='c')
        broker2.initialize(Timestamp('1').internal, 0)
        broker1.put_object(snowman, Timestamp(2).internal, 0,
                           'text/plain', 'd41d8cd98f00b204e9800998ecf8427e')
        broker1.put_object('b', Timestamp(3).internal, 0,
                           'text/plain', 'd41d8cd98f00b204e9800998ecf8427e')
        broker2.merge_items(json.loads(json.dumps(broker1.get_items_since(
            broker2.get_sync(id), 1000))), id)
        broker1.put_object(snowman, Timestamp(4).internal, 0, 'text/plain',
                           'd41d8cd98f00b204e9800998ecf8427e')
        broker2.merge_items(json.loads(json.dumps(broker1.get_items_since(
            broker2.get_sync(id), 1000))), id)
        items = broker2.get_items_since(-1, 1000)
        self.assertEquals(['b', snowman],
                          sorted([rec['name'] for rec in items]))
        for rec in items:
            if rec['name'] == snowman:
                self.assertEquals(rec['created_at'], Timestamp(4).internal)
            if rec['name'] == 'b':
                self.assertEquals(rec['created_at'], Timestamp(3).internal)

    def test_merge_items_overwrite(self):
        # test DatabaseBroker.merge_items
        broker1 = ContainerBroker(':memory:', account='a', container='c')
        broker1.initialize(Timestamp('1').internal, 0)
        id = broker1.get_info()['id']
        broker2 = ContainerBroker(':memory:', account='a', container='c')
        broker2.initialize(Timestamp('1').internal, 0)
        broker1.put_object('a', Timestamp(2).internal, 0,
                           'text/plain', 'd41d8cd98f00b204e9800998ecf8427e')
        broker1.put_object('b', Timestamp(3).internal, 0,
                           'text/plain', 'd41d8cd98f00b204e9800998ecf8427e')
        broker2.merge_items(broker1.get_items_since(
            broker2.get_sync(id), 1000), id)
        broker1.put_object('a', Timestamp(4).internal, 0,
                           'text/plain', 'd41d8cd98f00b204e9800998ecf8427e')
        broker2.merge_items(broker1.get_items_since(
            broker2.get_sync(id), 1000), id)
        items = broker2.get_items_since(-1, 1000)
        self.assertEquals(['a', 'b'], sorted([rec['name'] for rec in items]))
        for rec in items:
            if rec['name'] == 'a':
                self.assertEquals(rec['created_at'], Timestamp(4).internal)
            if rec['name'] == 'b':
                self.assertEquals(rec['created_at'], Timestamp(3).internal)

    def test_merge_items_post_overwrite_out_of_order(self):
        # test DatabaseBroker.merge_items
        broker1 = ContainerBroker(':memory:', account='a', container='c')
        broker1.initialize(Timestamp('1').internal, 0)
        id = broker1.get_info()['id']
        broker2 = ContainerBroker(':memory:', account='a', container='c')
        broker2.initialize(Timestamp('1').internal, 0)
        broker1.put_object('a', Timestamp(2).internal, 0,
                           'text/plain', 'd41d8cd98f00b204e9800998ecf8427e')
        broker1.put_object('b', Timestamp(3).internal, 0,
                           'text/plain', 'd41d8cd98f00b204e9800998ecf8427e')
        broker2.merge_items(broker1.get_items_since(
            broker2.get_sync(id), 1000), id)
        broker1.put_object('a', Timestamp(4).internal, 0,
                           'text/plain', 'd41d8cd98f00b204e9800998ecf8427e')
        broker2.merge_items(broker1.get_items_since(
            broker2.get_sync(id), 1000), id)
        items = broker2.get_items_since(-1, 1000)
        self.assertEquals(['a', 'b'], sorted([rec['name'] for rec in items]))
        for rec in items:
            if rec['name'] == 'a':
                self.assertEquals(rec['created_at'], Timestamp(4).internal)
            if rec['name'] == 'b':
                self.assertEquals(rec['created_at'], Timestamp(3).internal)
                self.assertEquals(rec['content_type'], 'text/plain')
        items = broker2.get_items_since(-1, 1000)
        self.assertEquals(['a', 'b'], sorted([rec['name'] for rec in items]))
        for rec in items:
            if rec['name'] == 'a':
                self.assertEquals(rec['created_at'], Timestamp(4).internal)
            if rec['name'] == 'b':
                self.assertEquals(rec['created_at'], Timestamp(3).internal)
        broker1.put_object('b', Timestamp(5).internal, 0,
                           'text/plain', 'd41d8cd98f00b204e9800998ecf8427e')
        broker2.merge_items(broker1.get_items_since(
            broker2.get_sync(id), 1000), id)
        items = broker2.get_items_since(-1, 1000)
        self.assertEquals(['a', 'b'], sorted([rec['name'] for rec in items]))
        for rec in items:
            if rec['name'] == 'a':
                self.assertEquals(rec['created_at'], Timestamp(4).internal)
            if rec['name'] == 'b':
                self.assertEquals(rec['created_at'], Timestamp(5).internal)
                self.assertEquals(rec['content_type'], 'text/plain')

    def test_set_storage_policy_index(self):
        ts = (Timestamp(t).internal for t in
              itertools.count(int(time())))
        broker = ContainerBroker(':memory:', account='test_account',
                                 container='test_container')
        timestamp = ts.next()
        broker.initialize(timestamp, 0)

        info = broker.get_info()
        self.assertEqual(0, info['storage_policy_index'])  # sanity check
        self.assertEqual(0, info['object_count'])
        self.assertEqual(0, info['bytes_used'])
        if self.__class__ in (TestContainerBrokerBeforeMetadata,
                              TestContainerBrokerBeforeXSync,
                              TestContainerBrokerBeforeSPI):
            self.assertEqual(info['status_changed_at'], '0')
        else:
            self.assertEqual(timestamp, info['status_changed_at'])
        expected = {0: {'object_count': 0, 'bytes_used': 0}}
        self.assertEqual(expected, broker.get_policy_stats())

        timestamp = ts.next()
        broker.set_storage_policy_index(111, timestamp)
        self.assertEqual(broker.storage_policy_index, 111)
        info = broker.get_info()
        self.assertEqual(111, info['storage_policy_index'])
        self.assertEqual(0, info['object_count'])
        self.assertEqual(0, info['bytes_used'])
        self.assertEqual(timestamp, info['status_changed_at'])
        expected[111] = {'object_count': 0, 'bytes_used': 0}
        self.assertEqual(expected, broker.get_policy_stats())

        timestamp = ts.next()
        broker.set_storage_policy_index(222, timestamp)
        self.assertEqual(broker.storage_policy_index, 222)
        info = broker.get_info()
        self.assertEqual(222, info['storage_policy_index'])
        self.assertEqual(0, info['object_count'])
        self.assertEqual(0, info['bytes_used'])
        self.assertEqual(timestamp, info['status_changed_at'])
        expected[222] = {'object_count': 0, 'bytes_used': 0}
        self.assertEqual(expected, broker.get_policy_stats())

        old_timestamp, timestamp = timestamp, ts.next()
        broker.set_storage_policy_index(222, timestamp)  # it's idempotent
        info = broker.get_info()
        self.assertEqual(222, info['storage_policy_index'])
        self.assertEqual(0, info['object_count'])
        self.assertEqual(0, info['bytes_used'])
        self.assertEqual(old_timestamp, info['status_changed_at'])
        self.assertEqual(expected, broker.get_policy_stats())

    def test_set_storage_policy_index_empty(self):
        # Putting an object may trigger migrations, so test with a
        # never-had-an-object container to make sure we handle it
        broker = ContainerBroker(':memory:', account='test_account',
                                 container='test_container')
        broker.initialize(Timestamp('1').internal, 0)
        info = broker.get_info()
        self.assertEqual(0, info['storage_policy_index'])

        broker.set_storage_policy_index(2)
        info = broker.get_info()
        self.assertEqual(2, info['storage_policy_index'])

    def test_reconciler_sync(self):
        broker = ContainerBroker(':memory:', account='test_account',
                                 container='test_container')
        broker.initialize(Timestamp('1').internal, 0)
        self.assertEquals(-1, broker.get_reconciler_sync())
        broker.update_reconciler_sync(10)
        self.assertEquals(10, broker.get_reconciler_sync())

    @with_tempdir
    def test_legacy_pending_files(self, tempdir):
        ts = (Timestamp(t).internal for t in
              itertools.count(int(time())))
        db_path = os.path.join(tempdir, 'container.db')

        # first init an acct DB without the policy_stat table present
        broker = ContainerBroker(db_path, account='a', container='c')
        broker.initialize(ts.next(), 1)

        # manually make some pending entries lacking storage_policy_index
        with open(broker.pending_file, 'a+b') as fp:
            for i in range(10):
                name, timestamp, size, content_type, etag, deleted = (
                    'o%s' % i, ts.next(), 0, 'c', 'e', 0)
                fp.write(':')
                fp.write(pickle.dumps(
                    (name, timestamp, size, content_type, etag, deleted),
                    protocol=2).encode('base64'))
                fp.flush()

        # use put_object to append some more entries with different
        # values for storage_policy_index
        for i in range(10, 30):
            name = 'o%s' % i
            if i < 20:
                size = 1
                storage_policy_index = 0
            else:
                size = 2
                storage_policy_index = 1
            broker.put_object(name, ts.next(), size, 'c', 'e', 0,
                              storage_policy_index=storage_policy_index)

        broker._commit_puts_stale_ok()

        # 10 objects with 0 bytes each in the legacy pending entries
        # 10 objects with 1 bytes each in storage policy 0
        # 10 objects with 2 bytes each in storage policy 1
        expected = {
            0: {'object_count': 20, 'bytes_used': 10},
            1: {'object_count': 10, 'bytes_used': 20},
        }
        self.assertEqual(broker.get_policy_stats(), expected)

<<<<<<< HEAD
=======
    def test_build_shard_trie(self):
        """Test building a shardtrie from the table"""
        broker = ContainerBroker(':memory:', account='a', container='c')
        broker.initialize(Timestamp('1').internal, 0)
        broker.put_object('o', Timestamp('2').internal, 0, 'text/plain',
                          'd41d8cd98f00b204e9800998ecf8427e')
        sleep(0.00001)

        # Sanity check, simple case of two non-distributed nodes
        trie, errors = broker.build_shard_trie()
        self.assertTrue(trie is not None)

        counter = itertools.count(3)

        def distributed_nodes(*names):
            def yield_distributed_nodes(_):
                for name in names:
                    yield (name,
                           Timestamp(str(counter.next())).internal,
                           shardtrie.DISTRIBUTED_BRANCH)
            return yield_distributed_nodes

        mock_path = 'swift.container.backend.ContainerBroker.get_shard_nodes'
        # try building with different distibuted node
        with mock.patch(mock_path, distributed_nodes('ob', 'ab')):
            trie, errors = broker.build_shard_trie(marker='o')
            self.assertEqual(errors, [])
            self.assertTrue(trie.get_node('ob'))

        # try building with a broken tree
        with mock.patch(mock_path, distributed_nodes('ob', 'obj')):
            trie, errors = broker.build_shard_trie(marker='obj')
            self.assertEqual(errors[0][0][0], 'obj')
            self.assertRaises(shardtrie.ShardTrieDistributedBranchException,
                              trie.get_node, 'obj')

        # try adding nodes without a marker specified and w/ broken tree
        with mock.patch(mock_path, distributed_nodes('ob', 'obj', 'oc')):
            trie, errors = broker.build_shard_trie()
            self.assertEqual(len(errors), 1)
            self.assertTrue(trie.get_node('ob'))

        # force adding a non-distributed node to fail
        mock_path = 'swift.common.shardtrie.ShardTrie.add'

        def kaboom(*args, **kwargs):
            raise shardtrie.ShardTrieDistributedBranchException(
                'kaboom', None, None)
        with mock.patch(mock_path, kaboom):
            trie, errors = broker.build_shard_trie()
            self.assertNotEqual(errors, [])

>>>>>>> ba4e860a
    def test_all_shard_nodes_since(self):
        broker = ContainerBroker(':memory:', account='a', container='c')
        broker.initialize(Timestamp('1').internal, 0)

        counter = itertools.count(1)
<<<<<<< HEAD
=======

>>>>>>> ba4e860a
        def node(name, flag=shardtrie.DISTRIBUTED_BRANCH):
            return (name, Timestamp(str(counter.next())).internal, flag)
        nodes = broker.shard_nodes_to_items([
            node('a'),
            node('b'),
            node('c'),
            node('d'),
<<<<<<< HEAD
            node('e'),
=======
            node('e', shardtrie.DATA_PRESENT),
>>>>>>> ba4e860a
            node('ef')
        ])

        broker.merge_items(nodes)

<<<<<<< HEAD
        nodes_since_3 = sorted([x['name'] for x in
            broker.get_all_shard_nodes_since(Timestamp('3').internal)])
        self.assertEqual(['c', 'd', 'e', 'ef'], nodes_since_3)

=======
        nodes_since_3 = sorted(
            [x['name'] for x in broker.get_all_shard_nodes_since(
                Timestamp('3').internal)])
        self.assertEqual(['c', 'd', 'e', 'ef'], nodes_since_3)

        def get_tables():
            with broker.get() as conn:
                return [
                    x['name'] for x in conn.execute(
                        'SELECT name '
                        'FROM sqlite_master '
                        'WHERE type="table";').fetchall()]

        with broker.get() as conn:
            conn.execute('DROP TABLE shard_nodes;')
        self.assertNotIn('shard_nodes', get_tables())

        path = 'swift.common.db.get_db_connection'
        error = sqlite3.OperationalError('no such table: shard_nodes')
        with mock.patch(path, mock.Mock(side_effect=error)):
            broker.get_all_shard_nodes_since()

        self.assertIn('shard_nodes', get_tables())

>>>>>>> ba4e860a

class TestCommonContainerBroker(TestExampleBroker):

    broker_class = ContainerBroker

    def setUp(self):
        super(TestCommonContainerBroker, self).setUp()
        self.policy = random.choice(list(POLICIES))

    def put_item(self, broker, timestamp):
        broker.put_object('test', timestamp, 0, 'text/plain', 'x',
                          storage_policy_index=int(self.policy))

    def delete_item(self, broker, timestamp):
        broker.delete_object('test', timestamp,
                             storage_policy_index=int(self.policy))


class ContainerBrokerMigrationMixin(object):
    """
    Mixin for running ContainerBroker against databases created with
    older schemas.
    """
    def setUp(self):
        self._imported_create_object_table = \
            ContainerBroker.create_object_table
        ContainerBroker.create_object_table = \
            prespi_create_object_table
        self._imported_create_container_info_table = \
            ContainerBroker.create_container_info_table
        ContainerBroker.create_container_info_table = \
            premetadata_create_container_info_table
        self._imported_create_policy_stat_table = \
            ContainerBroker.create_policy_stat_table
        ContainerBroker.create_policy_stat_table = lambda *args: None

    @classmethod
    @contextmanager
    def old_broker(cls):
        cls.runTest = lambda *a, **k: None
        case = cls()
        case.setUp()
        try:
            yield ContainerBroker
        finally:
            case.tearDown()

    def tearDown(self):
        ContainerBroker.create_container_info_table = \
            self._imported_create_container_info_table
        ContainerBroker.create_object_table = \
            self._imported_create_object_table
        ContainerBroker.create_policy_stat_table = \
            self._imported_create_policy_stat_table


def premetadata_create_container_info_table(self, conn, put_timestamp,
                                            _spi=None):
    """
    Copied from ContainerBroker before the metadata column was
    added; used for testing with TestContainerBrokerBeforeMetadata.

    Create the container_stat table which is specific to the container DB.

    :param conn: DB connection object
    :param put_timestamp: put timestamp
    """
    if put_timestamp is None:
        put_timestamp = Timestamp(0).internal
    conn.executescript('''
        CREATE TABLE container_stat (
            account TEXT,
            container TEXT,
            created_at TEXT,
            put_timestamp TEXT DEFAULT '0',
            delete_timestamp TEXT DEFAULT '0',
            object_count INTEGER,
            bytes_used INTEGER,
            reported_put_timestamp TEXT DEFAULT '0',
            reported_delete_timestamp TEXT DEFAULT '0',
            reported_object_count INTEGER DEFAULT 0,
            reported_bytes_used INTEGER DEFAULT 0,
            hash TEXT default '00000000000000000000000000000000',
            id TEXT,
            status TEXT DEFAULT '',
            status_changed_at TEXT DEFAULT '0'
        );

        INSERT INTO container_stat (object_count, bytes_used)
            VALUES (0, 0);
    ''')
    conn.execute('''
        UPDATE container_stat
        SET account = ?, container = ?, created_at = ?, id = ?,
            put_timestamp = ?
    ''', (self.account, self.container, Timestamp(time()).internal,
          str(uuid4()), put_timestamp))


class TestContainerBrokerBeforeMetadata(ContainerBrokerMigrationMixin,
                                        TestContainerBroker):
    """
    Tests for ContainerBroker against databases created before
    the metadata column was added.
    """

    def setUp(self):
        super(TestContainerBrokerBeforeMetadata, self).setUp()
        broker = ContainerBroker(':memory:', account='a', container='c')
        broker.initialize(Timestamp('1').internal, 0)
        exc = None
        with broker.get() as conn:
            try:
                conn.execute('SELECT metadata FROM container_stat')
            except BaseException as err:
                exc = err
        self.assert_('no such column: metadata' in str(exc))

    def tearDown(self):
        super(TestContainerBrokerBeforeMetadata, self).tearDown()
        broker = ContainerBroker(':memory:', account='a', container='c')
        broker.initialize(Timestamp('1').internal, 0)
        with broker.get() as conn:
            conn.execute('SELECT metadata FROM container_stat')


def prexsync_create_container_info_table(self, conn, put_timestamp,
                                         _spi=None):
    """
    Copied from ContainerBroker before the
    x_container_sync_point[12] columns were added; used for testing with
    TestContainerBrokerBeforeXSync.

    Create the container_stat table which is specific to the container DB.

    :param conn: DB connection object
    :param put_timestamp: put timestamp
    """
    if put_timestamp is None:
        put_timestamp = Timestamp(0).internal
    conn.executescript("""
        CREATE TABLE container_stat (
            account TEXT,
            container TEXT,
            created_at TEXT,
            put_timestamp TEXT DEFAULT '0',
            delete_timestamp TEXT DEFAULT '0',
            object_count INTEGER,
            bytes_used INTEGER,
            reported_put_timestamp TEXT DEFAULT '0',
            reported_delete_timestamp TEXT DEFAULT '0',
            reported_object_count INTEGER DEFAULT 0,
            reported_bytes_used INTEGER DEFAULT 0,
            hash TEXT default '00000000000000000000000000000000',
            id TEXT,
            status TEXT DEFAULT '',
            status_changed_at TEXT DEFAULT '0',
            metadata TEXT DEFAULT ''
        );

        INSERT INTO container_stat (object_count, bytes_used)
            VALUES (0, 0);
    """)
    conn.execute('''
        UPDATE container_stat
        SET account = ?, container = ?, created_at = ?, id = ?,
            put_timestamp = ?
    ''', (self.account, self.container, Timestamp(time()).internal,
          str(uuid4()), put_timestamp))


class TestContainerBrokerBeforeXSync(ContainerBrokerMigrationMixin,
                                     TestContainerBroker):
    """
    Tests for ContainerBroker against databases created
    before the x_container_sync_point[12] columns were added.
    """

    def setUp(self):
        super(TestContainerBrokerBeforeXSync, self).setUp()
        ContainerBroker.create_container_info_table = \
            prexsync_create_container_info_table
        broker = ContainerBroker(':memory:', account='a', container='c')
        broker.initialize(Timestamp('1').internal, 0)
        exc = None
        with broker.get() as conn:
            try:
                conn.execute('''SELECT x_container_sync_point1
                                FROM container_stat''')
            except BaseException as err:
                exc = err
        self.assert_('no such column: x_container_sync_point1' in str(exc))

    def tearDown(self):
        super(TestContainerBrokerBeforeXSync, self).tearDown()
        broker = ContainerBroker(':memory:', account='a', container='c')
        broker.initialize(Timestamp('1').internal, 0)
        with broker.get() as conn:
            conn.execute('SELECT x_container_sync_point1 FROM container_stat')


def prespi_create_object_table(self, conn, *args, **kwargs):
    conn.executescript("""
        CREATE TABLE object (
            ROWID INTEGER PRIMARY KEY AUTOINCREMENT,
            name TEXT,
            created_at TEXT,
            size INTEGER,
            content_type TEXT,
            etag TEXT,
            deleted INTEGER DEFAULT 0
        );

        CREATE INDEX ix_object_deleted_name ON object (deleted, name);

        CREATE TRIGGER object_insert AFTER INSERT ON object
        BEGIN
            UPDATE container_stat
            SET object_count = object_count + (1 - new.deleted),
                bytes_used = bytes_used + new.size,
                hash = chexor(hash, new.name, new.created_at);
        END;

        CREATE TRIGGER object_update BEFORE UPDATE ON object
        BEGIN
            SELECT RAISE(FAIL, 'UPDATE not allowed; DELETE and INSERT');
        END;

        CREATE TRIGGER object_delete AFTER DELETE ON object
        BEGIN
            UPDATE container_stat
            SET object_count = object_count - (1 - old.deleted),
                bytes_used = bytes_used - old.size,
                hash = chexor(hash, old.name, old.created_at);
        END;
    """)


def prespi_create_container_info_table(self, conn, put_timestamp,
                                       _spi=None):
    """
    Copied from ContainerBroker before the
    storage_policy_index column was added; used for testing with
    TestContainerBrokerBeforeSPI.

    Create the container_stat table which is specific to the container DB.

    :param conn: DB connection object
    :param put_timestamp: put timestamp
    """
    if put_timestamp is None:
        put_timestamp = Timestamp(0).internal
    conn.executescript("""
        CREATE TABLE container_stat (
            account TEXT,
            container TEXT,
            created_at TEXT,
            put_timestamp TEXT DEFAULT '0',
            delete_timestamp TEXT DEFAULT '0',
            object_count INTEGER,
            bytes_used INTEGER,
            reported_put_timestamp TEXT DEFAULT '0',
            reported_delete_timestamp TEXT DEFAULT '0',
            reported_object_count INTEGER DEFAULT 0,
            reported_bytes_used INTEGER DEFAULT 0,
            hash TEXT default '00000000000000000000000000000000',
            id TEXT,
            status TEXT DEFAULT '',
            status_changed_at TEXT DEFAULT '0',
            metadata TEXT DEFAULT '',
            x_container_sync_point1 INTEGER DEFAULT -1,
            x_container_sync_point2 INTEGER DEFAULT -1
        );

        INSERT INTO container_stat (object_count, bytes_used)
            VALUES (0, 0);
    """)
    conn.execute('''
        UPDATE container_stat
        SET account = ?, container = ?, created_at = ?, id = ?,
            put_timestamp = ?
    ''', (self.account, self.container, Timestamp(time()).internal,
          str(uuid4()), put_timestamp))


class TestContainerBrokerBeforeSPI(ContainerBrokerMigrationMixin,
                                   TestContainerBroker):
    """
    Tests for ContainerBroker against databases created
    before the storage_policy_index column was added.
    """

    def setUp(self):
        super(TestContainerBrokerBeforeSPI, self).setUp()
        ContainerBroker.create_container_info_table = \
            prespi_create_container_info_table

        broker = ContainerBroker(':memory:', account='a', container='c')
        broker.initialize(Timestamp('1').internal, 0)
        exc = None
        with broker.get() as conn:
            try:
                conn.execute('''SELECT storage_policy_index
                                FROM container_stat''')
            except BaseException as err:
                exc = err
        self.assert_('no such column: storage_policy_index' in str(exc))

    def tearDown(self):
        super(TestContainerBrokerBeforeSPI, self).tearDown()
        broker = ContainerBroker(':memory:', account='a', container='c')
        broker.initialize(Timestamp('1').internal, 0)
        with broker.get() as conn:
            conn.execute('SELECT storage_policy_index FROM container_stat')

    @patch_policies
    @with_tempdir
    def test_object_table_migration(self, tempdir):
        db_path = os.path.join(tempdir, 'container.db')

        # initialize an un-migrated database
        broker = ContainerBroker(db_path, account='a', container='c')
        put_timestamp = Timestamp(int(time())).internal
        broker.initialize(put_timestamp, None)
        with broker.get() as conn:
            try:
                conn.execute('''
                    SELECT storage_policy_index FROM object
                    ''').fetchone()[0]
            except sqlite3.OperationalError as err:
                # confirm that the table doesn't have this column
                self.assert_('no such column: storage_policy_index' in
                             str(err))
            else:
                self.fail('broker did not raise sqlite3.OperationalError '
                          'trying to select from storage_policy_index '
                          'from object table!')

        # manually insert an existing row to avoid automatic migration
        obj_put_timestamp = Timestamp(time()).internal
        with broker.get() as conn:
            conn.execute('''
                INSERT INTO object (name, created_at, size,
                    content_type, etag, deleted)
                VALUES (?, ?, ?, ?, ?, ?)
            ''', ('test_name', obj_put_timestamp, 123,
                  'text/plain', '8f4c680e75ca4c81dc1917ddab0a0b5c', 0))
            conn.commit()

        # make sure we can iter objects without performing migration
        for o in broker.list_objects_iter(1, None, None, None, None):
            self.assertEqual(o, ('test_name', obj_put_timestamp, 123,
                                 'text/plain',
                                 '8f4c680e75ca4c81dc1917ddab0a0b5c'))

        # get_info
        info = broker.get_info()
        expected = {
            'account': 'a',
            'container': 'c',
            'put_timestamp': put_timestamp,
            'delete_timestamp': '0',
            'status_changed_at': '0',
            'bytes_used': 123,
            'object_count': 1,
            'reported_put_timestamp': '0',
            'reported_delete_timestamp': '0',
            'reported_object_count': 0,
            'reported_bytes_used': 0,
            'x_container_sync_point1': -1,
            'x_container_sync_point2': -1,
            'storage_policy_index': 0,
        }
        for k, v in expected.items():
            self.assertEqual(info[k], v,
                             'The value for %s was %r not %r' % (
                                 k, info[k], v))
        self.assert_(Timestamp(info['created_at']) > Timestamp(put_timestamp))
        self.assertNotEqual(int(info['hash'], 16), 0)
        orig_hash = info['hash']
        # get_replication_info
        info = broker.get_replication_info()
        # translate object count for replicators
        expected['count'] = expected.pop('object_count')
        for k, v in expected.items():
            self.assertEqual(info[k], v)
        self.assert_(Timestamp(info['created_at']) > Timestamp(put_timestamp))
        self.assertEqual(info['hash'], orig_hash)
        self.assertEqual(info['max_row'], 1)
        self.assertEqual(info['metadata'], '')
        # get_policy_stats
        info = broker.get_policy_stats()
        expected = {
            0: {'bytes_used': 123, 'object_count': 1}
        }
        self.assertEqual(info, expected)
        # empty & is_deleted
        self.assertEqual(broker.empty(), False)
        self.assertEqual(broker.is_deleted(), False)

        # no migrations have occurred yet

        # container_stat table
        with broker.get() as conn:
            try:
                conn.execute('''
                    SELECT storage_policy_index FROM container_stat
                    ''').fetchone()[0]
            except sqlite3.OperationalError as err:
                # confirm that the table doesn't have this column
                self.assert_('no such column: storage_policy_index' in
                             str(err))
            else:
                self.fail('broker did not raise sqlite3.OperationalError '
                          'trying to select from storage_policy_index '
                          'from container_stat table!')

        # object table
        with broker.get() as conn:
            try:
                conn.execute('''
                    SELECT storage_policy_index FROM object
                    ''').fetchone()[0]
            except sqlite3.OperationalError as err:
                # confirm that the table doesn't have this column
                self.assert_('no such column: storage_policy_index' in
                             str(err))
            else:
                self.fail('broker did not raise sqlite3.OperationalError '
                          'trying to select from storage_policy_index '
                          'from object table!')

        # policy_stat table
        with broker.get() as conn:
            try:
                conn.execute('''
                    SELECT storage_policy_index FROM policy_stat
                    ''').fetchone()[0]
            except sqlite3.OperationalError as err:
                # confirm that the table does not exist yet
                self.assert_('no such table: policy_stat' in str(err))
            else:
                self.fail('broker did not raise sqlite3.OperationalError '
                          'trying to select from storage_policy_index '
                          'from policy_stat table!')

        # now do a PUT with a different value for storage_policy_index
        # which will update the DB schema as well as update policy_stats
        # for legacy objects in the DB (those without an SPI)
        second_object_put_timestamp = Timestamp(time()).internal
        other_policy = [p for p in POLICIES if p.idx != 0][0]
        broker.put_object('test_second', second_object_put_timestamp,
                          456, 'text/plain',
                          'cbac50c175793513fa3c581551c876ab',
                          storage_policy_index=other_policy.idx)
        broker._commit_puts_stale_ok()

        # we are fully migrated and both objects have their
        # storage_policy_index
        with broker.get() as conn:
            storage_policy_index = conn.execute('''
                SELECT storage_policy_index FROM container_stat
                ''').fetchone()[0]
            self.assertEqual(storage_policy_index, 0)
            rows = conn.execute('''
                SELECT name, storage_policy_index FROM object
                ''').fetchall()
            for row in rows:
                if row[0] == 'test_name':
                    self.assertEqual(row[1], 0)
                else:
                    self.assertEqual(row[1], other_policy.idx)

        # and all stats tracking is in place
        stats = broker.get_policy_stats()
        self.assertEqual(len(stats), 2)
        self.assertEqual(stats[0]['object_count'], 1)
        self.assertEqual(stats[0]['bytes_used'], 123)
        self.assertEqual(stats[other_policy.idx]['object_count'], 1)
        self.assertEqual(stats[other_policy.idx]['bytes_used'], 456)

        # get info still reports on the legacy storage policy
        info = broker.get_info()
        self.assertEqual(info['object_count'], 1)
        self.assertEqual(info['bytes_used'], 123)

        # unless you change the storage policy
        broker.set_storage_policy_index(other_policy.idx)
        info = broker.get_info()
        self.assertEqual(info['object_count'], 1)
        self.assertEqual(info['bytes_used'], 456)<|MERGE_RESOLUTION|>--- conflicted
+++ resolved
@@ -1457,8 +1457,6 @@
         }
         self.assertEqual(broker.get_policy_stats(), expected)
 
-<<<<<<< HEAD
-=======
     def test_build_shard_trie(self):
         """Test building a shardtrie from the table"""
         broker = ContainerBroker(':memory:', account='a', container='c')
@@ -1511,16 +1509,12 @@
             trie, errors = broker.build_shard_trie()
             self.assertNotEqual(errors, [])
 
->>>>>>> ba4e860a
     def test_all_shard_nodes_since(self):
         broker = ContainerBroker(':memory:', account='a', container='c')
         broker.initialize(Timestamp('1').internal, 0)
 
         counter = itertools.count(1)
-<<<<<<< HEAD
-=======
-
->>>>>>> ba4e860a
+
         def node(name, flag=shardtrie.DISTRIBUTED_BRANCH):
             return (name, Timestamp(str(counter.next())).internal, flag)
         nodes = broker.shard_nodes_to_items([
@@ -1528,22 +1522,12 @@
             node('b'),
             node('c'),
             node('d'),
-<<<<<<< HEAD
-            node('e'),
-=======
             node('e', shardtrie.DATA_PRESENT),
->>>>>>> ba4e860a
             node('ef')
         ])
 
         broker.merge_items(nodes)
 
-<<<<<<< HEAD
-        nodes_since_3 = sorted([x['name'] for x in
-            broker.get_all_shard_nodes_since(Timestamp('3').internal)])
-        self.assertEqual(['c', 'd', 'e', 'ef'], nodes_since_3)
-
-=======
         nodes_since_3 = sorted(
             [x['name'] for x in broker.get_all_shard_nodes_since(
                 Timestamp('3').internal)])
@@ -1568,7 +1552,6 @@
 
         self.assertIn('shard_nodes', get_tables())
 
->>>>>>> ba4e860a
 
 class TestCommonContainerBroker(TestExampleBroker):
 
