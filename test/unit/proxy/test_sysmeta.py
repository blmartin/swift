--- conflicted
+++ resolved
@@ -14,14 +14,10 @@
 # limitations under the License.
 import unittest
 import os
+import shutil
 from tempfile import mkdtemp
 from urllib import quote
-<<<<<<< HEAD
 from swift.common.storage_policy import StoragePolicy, REPL_POLICY
-=======
-import shutil
-from swift.common.storage_policy import StoragePolicy
->>>>>>> 7528f2b2
 from swift.common.swob import Request
 from swift.common.utils import mkdirs, split_path
 from swift.common.wsgi import monkey_patch_mimetools, WSGIContext
